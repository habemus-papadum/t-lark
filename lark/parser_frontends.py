from .exceptions import ConfigurationError, GrammarError, assert_config
from .utils import get_regexp_width, Serialize
from .parsers.grammar_analysis import GrammarAnalyzer
from .lexer import LexerThread, TraditionalLexer, ContextualLexer, Lexer, Token, TerminalDef
from .parsers import earley, xearley, cyk
from .parsers.lalr_parser import LALR_Parser
from .tree import Tree
<<<<<<< HEAD
from .common import LexerConf
from .exceptions import UnexpectedInput
=======
from .common import LexerConf, ParserConf
>>>>>>> 111738b8
try:
    import regex
except ImportError:
    regex = None
import re

###{standalone

def _wrap_lexer(lexer_class):
    future_interface = getattr(lexer_class, '__future_interface__', False)
    if future_interface:
        return lexer_class
    else:
        class CustomLexerWrapper(Lexer):
            def __init__(self, lexer_conf):
                self.lexer = lexer_class(lexer_conf)
            def lex(self, lexer_state, parser_state):
                return self.lexer.lex(lexer_state.text)
        return CustomLexerWrapper


class MakeParsingFrontend:
    def __init__(self, parser_type, lexer_type):
        self.parser_type = parser_type
        self.lexer_type = lexer_type

    def __call__(self, lexer_conf, parser_conf, options):
        assert isinstance(lexer_conf, LexerConf)
        assert isinstance(parser_conf, ParserConf)
        parser_conf.parser_type = self.parser_type
        lexer_conf.lexer_type = self.lexer_type
        return ParsingFrontend(lexer_conf, parser_conf, options)

    @classmethod
    def deserialize(cls, data, memo, callbacks, options):
        lexer_conf = LexerConf.deserialize(data['lexer_conf'], memo)
        parser_conf = ParserConf.deserialize(data['parser_conf'], memo)
        parser = LALR_Parser.deserialize(data['parser'], memo, callbacks, options.debug)
        parser_conf.callbacks = callbacks

        terminals = [item for item in memo.values() if isinstance(item, TerminalDef)]

        lexer_conf.callbacks = _get_lexer_callbacks(options.transformer, terminals)
        lexer_conf.re_module = regex if options.regex else re
        lexer_conf.use_bytes = options.use_bytes
        lexer_conf.g_regex_flags = options.g_regex_flags
        lexer_conf.skip_validation = True
        lexer_conf.postlex = options.postlex

        return ParsingFrontend(lexer_conf, parser_conf, options, parser=parser)




class ParsingFrontend(Serialize):
    __serialize_fields__ = 'lexer_conf', 'parser_conf', 'parser', 'options'

    def __init__(self, lexer_conf, parser_conf, options, parser=None):
        self.parser_conf = parser_conf
        self.lexer_conf = lexer_conf
        self.options = options

        # Set-up parser
        if parser:  # From cache
            self.parser = parser
        else:
            create_parser = {
                'lalr': create_lalr_parser,
                'earley': create_earley_parser,
                'cyk': CYK_FrontEnd,
            }[parser_conf.parser_type]
            self.parser = create_parser(lexer_conf, parser_conf, options)

        # Set-up lexer
        lexer_type = lexer_conf.lexer_type
        self.skip_lexer = False
        if lexer_type in ('dynamic', 'dynamic_complete'):
            self.skip_lexer = True
            return

        try:
            create_lexer = {
                'standard': create_traditional_lexer,
                'contextual': create_contextual_lexer,
            }[lexer_type]
        except KeyError:
            assert issubclass(lexer_type, Lexer), lexer_type
            self.lexer = _wrap_lexer(lexer_type)(lexer_conf)
        else:
            self.lexer = create_lexer(lexer_conf, self.parser, lexer_conf.postlex)

        if lexer_conf.postlex:
            self.lexer = PostLexConnector(self.lexer, lexer_conf.postlex)


    def parse(self, text, start=None):
        if start is None:
            start = self.parser_conf.start
            if len(start) > 1:
                raise ConfigurationError("Lark initialized with more than 1 possible start rule. Must specify which start rule to parse", start)
            start ,= start

        if self.skip_lexer:
            return self.parser.parse(text, start)

        lexer_thread = LexerThread(self.lexer, text)
        return self.parser.parse(lexer_thread, start)


def get_frontend(parser, lexer):
    assert_config(parser, ('lalr', 'earley', 'cyk'))
    if not isinstance(lexer, type):     # not custom lexer?
        expected = {
            'lalr': ('standard', 'contextual'),
            'earley': ('standard', 'dynamic', 'dynamic_complete'),
            'cyk': ('standard', ),
         }[parser]
        assert_config(lexer, expected, 'Parser %r does not support lexer %%r, expected one of %%s' % parser)

    return MakeParsingFrontend(parser, lexer)


def _get_lexer_callbacks(transformer, terminals):
    result = {}
    for terminal in terminals:
        callback = getattr(transformer, terminal.name, None)
        if callback is not None:
            result[terminal.name] = callback
    return result

class PostLexConnector:
    def __init__(self, lexer, postlexer):
        self.lexer = lexer
        self.postlexer = postlexer

    def make_lexer_state(self, text):
        return self.lexer.make_lexer_state(text)

    def lex(self, lexer_state, parser_state):
        i = self.lexer.lex(lexer_state, parser_state)
        return self.postlexer.process(i)



def create_traditional_lexer(lexer_conf, parser, postlex):
    return TraditionalLexer(lexer_conf)

def create_contextual_lexer(lexer_conf, parser, postlex):
    states = {idx:list(t.keys()) for idx, t in parser._parse_table.states.items()}
    always_accept = postlex.always_accept if postlex else ()
    return ContextualLexer(lexer_conf, states, always_accept=always_accept)

<<<<<<< HEAD
    def parse(self, text, start=None):
        try:
            return self._parse(start, self.make_lexer(text))
        except UnexpectedInput as e:
            if e._all_terminals is None:
                e._all_terminals = self.lexer_conf.terminals
            raise e
=======
def create_lalr_parser(lexer_conf, parser_conf, options=None):
    debug = options.debug if options else False
    return LALR_Parser(parser_conf, debug=debug)
>>>>>>> 111738b8


create_earley_parser = NotImplemented
CYK_FrontEnd = NotImplemented
###}

<<<<<<< HEAD
class LALR_CustomLexer(LALR_WithLexer):
    def __init__(self, lexer_cls, lexer_conf, parser_conf, options=None):
        self.lexer = lexer_cls(lexer_conf)
        debug = options.debug if options else False
        self.parser = LALR_Parser(parser_conf, debug=debug)
        WithLexer.__init__(self, lexer_conf, parser_conf, options)


class Earley(WithLexer):
    def __init__(self, lexer_conf, parser_conf, options=None):
        WithLexer.__init__(self, lexer_conf, parser_conf, options)
        self.init_traditional_lexer()

        resolve_ambiguity = options.ambiguity == 'resolve'
        debug = options.debug if options else False
        tree_class = options.tree_class or Tree if options.ambiguity != 'forest' else None
        self.parser = earley.Parser(parser_conf, self.match, resolve_ambiguity=resolve_ambiguity, debug=debug, tree_class=tree_class)

    def make_lexer(self, text):
        return WithLexer.make_lexer(self, text).lex(None)

    def match(self, term, token):
        return term.name == token.type


class XEarley(_ParserFrontend):
    def __init__(self, lexer_conf, parser_conf, options=None, **kw):
        self.terminals_by_name = {t.name:t for t in lexer_conf.terminals}
        self.start = parser_conf.start

        self._prepare_match(lexer_conf)
        resolve_ambiguity = options.ambiguity == 'resolve'
        debug = options.debug if options else False
        tree_class = options.tree_class or Tree if options.ambiguity != 'forest' else None
        self.parser = xearley.Parser(parser_conf,
                                    self.match,
                                    ignore=lexer_conf.ignore,
                                    resolve_ambiguity=resolve_ambiguity,
                                    debug=debug,
                                    tree_class=tree_class,
                                    **kw
                                    )

    def match(self, term, text, index=0):
        return self.regexps[term.name].match(text, index)

    def _prepare_match(self, lexer_conf):
=======
class EarleyRegexpMatcher:
    def __init__(self, lexer_conf):
>>>>>>> 111738b8
        self.regexps = {}
        for t in lexer_conf.terminals:
            if t.priority != 1:
                raise GrammarError("Dynamic Earley doesn't support weights on terminals", t, t.priority)
            regexp = t.pattern.to_regexp()
            try:
                width = get_regexp_width(regexp)[0]
            except ValueError:
                raise GrammarError("Bad regexp in token %s: %s" % (t.name, regexp))
            else:
                if width == 0:
                    raise GrammarError("Dynamic Earley doesn't allow zero-width regexps", t)
            if lexer_conf.use_bytes:
                regexp = regexp.encode('utf-8')

            self.regexps[t.name] = lexer_conf.re_module.compile(regexp, lexer_conf.g_regex_flags)

<<<<<<< HEAD
    def parse(self, text, start):
        try:
            return self._parse(start, text)
        except UnexpectedInput as e:
            if e._all_terminals is None:
                e._all_terminals = self.terminals_by_name
            raise e
=======
    def match(self, term, text, index=0):
        return self.regexps[term.name].match(text, index)
>>>>>>> 111738b8


def create_earley_parser__dynamic(lexer_conf, parser_conf, options=None, **kw):
        earley_matcher = EarleyRegexpMatcher(lexer_conf)
        return xearley.Parser(parser_conf, earley_matcher.match, ignore=lexer_conf.ignore, **kw)

def _match_earley_basic(term, token):
    return term.name == token.type

def create_earley_parser__basic(lexer_conf, parser_conf, options, **kw):
    return earley.Parser(parser_conf, _match_earley_basic, **kw)

def create_earley_parser(lexer_conf, parser_conf, options):
    resolve_ambiguity = options.ambiguity == 'resolve'
    debug = options.debug if options else False
    tree_class = options.tree_class or Tree if options.ambiguity != 'forest' else None

    extra = {}
    if lexer_conf.lexer_type == 'dynamic':
        f = create_earley_parser__dynamic
    elif lexer_conf.lexer_type == 'dynamic_complete':
        extra['complete_lex'] =True
        f = create_earley_parser__dynamic
    else:
        f = create_earley_parser__basic

    return f(lexer_conf, parser_conf, options, resolve_ambiguity=resolve_ambiguity, debug=debug, tree_class=tree_class, **extra)



class CYK_FrontEnd:
    def __init__(self, lexer_conf, parser_conf, options=None):
        self._analysis = GrammarAnalyzer(parser_conf)
        self.parser = cyk.Parser(parser_conf.rules)

        self.callbacks = parser_conf.callbacks

    def parse(self, lexer_thread, start):
        tokens = list(lexer_thread.lex(None))
        tree = self.parser.parse(tokens, start)
        return self._transform(tree)

    def _transform(self, tree):
        subtrees = list(tree.iter_subtrees())
        for subtree in subtrees:
            subtree.children = [self._apply_callback(c) if isinstance(c, Tree) else c for c in subtree.children]

        return self._apply_callback(tree)

    def _apply_callback(self, tree):
        return self.callbacks[tree.rule](tree.children)<|MERGE_RESOLUTION|>--- conflicted
+++ resolved
@@ -5,12 +5,7 @@
 from .parsers import earley, xearley, cyk
 from .parsers.lalr_parser import LALR_Parser
 from .tree import Tree
-<<<<<<< HEAD
-from .common import LexerConf
-from .exceptions import UnexpectedInput
-=======
 from .common import LexerConf, ParserConf
->>>>>>> 111738b8
 try:
     import regex
 except ImportError:
@@ -163,77 +158,17 @@
     always_accept = postlex.always_accept if postlex else ()
     return ContextualLexer(lexer_conf, states, always_accept=always_accept)
 
-<<<<<<< HEAD
-    def parse(self, text, start=None):
-        try:
-            return self._parse(start, self.make_lexer(text))
-        except UnexpectedInput as e:
-            if e._all_terminals is None:
-                e._all_terminals = self.lexer_conf.terminals
-            raise e
-=======
 def create_lalr_parser(lexer_conf, parser_conf, options=None):
     debug = options.debug if options else False
     return LALR_Parser(parser_conf, debug=debug)
->>>>>>> 111738b8
 
 
 create_earley_parser = NotImplemented
 CYK_FrontEnd = NotImplemented
 ###}
 
-<<<<<<< HEAD
-class LALR_CustomLexer(LALR_WithLexer):
-    def __init__(self, lexer_cls, lexer_conf, parser_conf, options=None):
-        self.lexer = lexer_cls(lexer_conf)
-        debug = options.debug if options else False
-        self.parser = LALR_Parser(parser_conf, debug=debug)
-        WithLexer.__init__(self, lexer_conf, parser_conf, options)
-
-
-class Earley(WithLexer):
-    def __init__(self, lexer_conf, parser_conf, options=None):
-        WithLexer.__init__(self, lexer_conf, parser_conf, options)
-        self.init_traditional_lexer()
-
-        resolve_ambiguity = options.ambiguity == 'resolve'
-        debug = options.debug if options else False
-        tree_class = options.tree_class or Tree if options.ambiguity != 'forest' else None
-        self.parser = earley.Parser(parser_conf, self.match, resolve_ambiguity=resolve_ambiguity, debug=debug, tree_class=tree_class)
-
-    def make_lexer(self, text):
-        return WithLexer.make_lexer(self, text).lex(None)
-
-    def match(self, term, token):
-        return term.name == token.type
-
-
-class XEarley(_ParserFrontend):
-    def __init__(self, lexer_conf, parser_conf, options=None, **kw):
-        self.terminals_by_name = {t.name:t for t in lexer_conf.terminals}
-        self.start = parser_conf.start
-
-        self._prepare_match(lexer_conf)
-        resolve_ambiguity = options.ambiguity == 'resolve'
-        debug = options.debug if options else False
-        tree_class = options.tree_class or Tree if options.ambiguity != 'forest' else None
-        self.parser = xearley.Parser(parser_conf,
-                                    self.match,
-                                    ignore=lexer_conf.ignore,
-                                    resolve_ambiguity=resolve_ambiguity,
-                                    debug=debug,
-                                    tree_class=tree_class,
-                                    **kw
-                                    )
-
-    def match(self, term, text, index=0):
-        return self.regexps[term.name].match(text, index)
-
-    def _prepare_match(self, lexer_conf):
-=======
 class EarleyRegexpMatcher:
     def __init__(self, lexer_conf):
->>>>>>> 111738b8
         self.regexps = {}
         for t in lexer_conf.terminals:
             if t.priority != 1:
@@ -251,18 +186,8 @@
 
             self.regexps[t.name] = lexer_conf.re_module.compile(regexp, lexer_conf.g_regex_flags)
 
-<<<<<<< HEAD
-    def parse(self, text, start):
-        try:
-            return self._parse(start, text)
-        except UnexpectedInput as e:
-            if e._all_terminals is None:
-                e._all_terminals = self.terminals_by_name
-            raise e
-=======
     def match(self, term, text, index=0):
         return self.regexps[term.name].match(text, index)
->>>>>>> 111738b8
 
 
 def create_earley_parser__dynamic(lexer_conf, parser_conf, options=None, **kw):
