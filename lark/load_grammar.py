--- conflicted
+++ resolved
@@ -7,11 +7,7 @@
 import pkgutil
 from ast import literal_eval
 
-<<<<<<< HEAD
-from .utils import bfs, Py36, logger, classify_bool
-=======
-from .utils import bfs, eval_escaping, Py36, logger, classify_bool, is_id_continue, is_id_start
->>>>>>> f8b0ca3c
+from .utils import bfs, Py36, logger, classify_bool, is_id_continue, is_id_start
 from .lexer import Token, TerminalDef, PatternStr, PatternRE
 
 from .parse_tree_builder import ParseTreeBuilder
@@ -336,15 +332,10 @@
                 try:
                     term_name = _TERMINAL_NAMES[value]
                 except KeyError:
-<<<<<<< HEAD
-                    if value.isalnum() and value[0].isalpha() and value.upper() not in self.term_set:
+                    if is_id_continue(value) and is_id_start(value[0]) and value.upper() not in self.term_set:
                         with suppress(UnicodeEncodeError):
                             value.upper().encode('ascii')  # Make sure we don't have unicode in our terminal names
                             term_name = value.upper()
-=======
-                    if is_id_continue(value) and is_id_start(value[0]) and value.upper() not in self.term_set:
-                        term_name = value.upper()
->>>>>>> f8b0ca3c
 
                 if term_name in self.term_set:
                     term_name = None
