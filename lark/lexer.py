--- conflicted
+++ resolved
@@ -409,11 +409,7 @@
 
         self._scanner = None
 
-<<<<<<< HEAD
     def _build_scanner(self):
-=======
-    def _build(self) -> None:
->>>>>>> 3e2a61aa
         terminals, self.callback = _create_unless(self.terminals, self.g_regex_flags, self.re, self.use_bytes)
         assert all(self.callback.values())
 
@@ -427,7 +423,6 @@
         self._scanner = Scanner(terminals, self.g_regex_flags, self.re, self.use_bytes)
 
     @property
-<<<<<<< HEAD
     def scanner(self):
         if self._scanner is None:
             self._build_scanner()
@@ -435,19 +430,6 @@
 
     def match(self, text, pos):
         return self.scanner.match(text, pos)
-=======
-    def mres(self) -> List[Tuple[REPattern, Dict[int, str]]]:
-        if self._mres is None:
-            self._build()
-            assert self._mres is not None
-        return self._mres
-
-    def match(self, text: str, pos: int) -> Optional[Tuple[str, str]]:
-        for mre, type_from_index in self.mres:
-            m = mre.match(text, pos)
-            if m:
-                return m.group(0), type_from_index[m.lastindex]
->>>>>>> 3e2a61aa
 
     def lex(self, state: LexerState, parser_state: Any) -> Iterator[Token]:
         with suppress(EOFError):
